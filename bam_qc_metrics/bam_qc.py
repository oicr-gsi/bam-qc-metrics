#! /usr/bin/env python3

"""Main class to compute BAM QC metrics"""

<<<<<<< HEAD
import bam_qc_metrics, csv, json, logging, os, re, pybedtools, pysam, sys, tempfile
=======
import bam_qc_metrics, csv, json, math, os, re, pybedtools, pysam, sys, tempfile
>>>>>>> 559c99c6

class base(object):

    """
    Class for shared constants
    """

    PRECISION = 1 # number of decimal places for rounded output
    FINE_PRECISION = 3 # finer precision, eg. for reads_per_start_point output
    READ_1_LENGTH_KEY = 'read 1'
    READ_2_LENGTH_KEY = 'read 2'
    MAX_READ_LENGTH_KEY = 'max_read_length'
    UNMAPPED_READS_KEY = 'unmapped reads'
    PACKAGE_VERSION_KEY = 'package version'


class version_updater(base):

    def __init__(self, data_dir=None, version=None):
        if data_dir == None:
            self.data_dir = bam_qc_metrics.get_data_dir_path()
        else:
            self.data_dir = data_dir
        if version==None:
            self.package_version = bam_qc_metrics.read_package_version()
        else:
            self.package_version = version

    def update_files(self):
        filenames = ['expected.json', 'expected_downsampled.json', 'expected_no_target.json']
        for name in filenames:
            json_path = os.path.join(self.data_dir, name)
            with open(json_path) as f:
                data = json.loads(f.read())
            data[self.PACKAGE_VERSION_KEY] = self.package_version
            out = open(json_path, 'w')
            out.write(json.dumps(data, sort_keys=True, indent=4))
            out.close()


class bam_qc(base):

    CONFIG_KEY_BAM = 'bam'
    CONFIG_KEY_INSERT_MAX = 'insert max'
    CONFIG_KEY_MARK_DUPLICATES = 'mark duplicates'
    CONFIG_KEY_METADATA = 'metadata'
    CONFIG_KEY_N_AS_MISMATCH = 'n as mismatch'
    CONFIG_KEY_REFERENCE = 'reference'
    CONFIG_KEY_SAMPLE_RATE = 'sample rate'
    CONFIG_KEY_SKIP_BELOW_MAPQ = 'skip below mapq'
    CONFIG_KEY_TARGET = 'target'
    CONFIG_KEY_TEMP_DIR = 'temp dir'
    CONFIG_KEY_VERBOSE = 'verbose'
    CONFIG_KEY_WORKFLOW_VERSION = 'workflow version'
    DEFAULT_MARK_DUPLICATES_METRICS =  {
        "ESTIMATED_LIBRARY_SIZE": None,
        "HISTOGRAM": {},
        "LIBRARY": None,
        "PERCENT_DUPLICATION": None,
        "READ_PAIRS_EXAMINED": None,
        "READ_PAIR_DUPLICATES": None,
        "READ_PAIR_OPTICAL_DUPLICATES": None,
        "UNMAPPED_READS": None,
        "UNPAIRED_READS_EXAMINED": None,
        "UNPAIRED_READ_DUPLICATES": None
    }
    DOWNSAMPLE_WARNING_THRESHOLD = 1000
    METADATA_KEYS = [
        'barcode',
        'instrument',
        'lane',
        'library',
        'run name',
        'sample'
    ]
    RANDOM_SEED = 42

    def __init__(self, config):
        self.validate_config_fields(config)
        # read instance variables from config
        self.verbose = config[self.CONFIG_KEY_VERBOSE] # set this first; enables warnings
        self.expected_insert_max = config[self.CONFIG_KEY_INSERT_MAX]
        self.logger = self.configure_logger()
        self.mark_duplicates_metrics = self.read_mark_dup(config[self.CONFIG_KEY_MARK_DUPLICATES])
        self.metadata = self.read_metadata(config[self.CONFIG_KEY_METADATA])
        self.n_as_mismatch = config[self.CONFIG_KEY_N_AS_MISMATCH]
        self.reference = config[self.CONFIG_KEY_REFERENCE]
        self.sample_rate = config[self.CONFIG_KEY_SAMPLE_RATE]
        self.skip_below_mapq = config[self.CONFIG_KEY_SKIP_BELOW_MAPQ]
        self.target_path = config[self.CONFIG_KEY_TARGET]
        self.workflow_version = config[self.CONFIG_KEY_WORKFLOW_VERSION]
        # define other instance variables
        self.fast_metrics = None
        self.package_version = bam_qc_metrics.read_package_version()
        self.qual_fail_reads = None
        self.slow_metrics = None
        (self.tmpdir, self.tmp_object) = self.setup_tmpdir(config[self.CONFIG_KEY_TEMP_DIR])
        self.unmapped_excluded_reads = None
        # apply quality filter (if any); get input path for downsampling
        self.logger.info("Started bam_qc processing.")
        result = self.apply_mapq_filter(config[self.CONFIG_KEY_BAM])
        (fast_finder_input_path, self.qual_fail_reads, self.unmapped_excluded_reads) = result
        # find 'fast' metrics on full dataset -- after filtering, before downsampling
        self.logger.info("Started computing fast bam_qc metrics.")
        fast_finder = fast_metric_finder(fast_finder_input_path,
                                         self.reference,
                                         self.expected_insert_max,
                                         self.n_as_mismatch)
        self.fast_metrics = self.update_unmapped_count(fast_finder.metrics)
        self.logger.info("Finished computing fast bam_qc metrics.")
        # apply downsampling (if any)
        if self.sample_rate != None and self.sample_rate > 1:
            slow_finder_input_path = self.generate_downsampled_bam(fast_finder_input_path,
                                                                   self.sample_rate)
        else:
            self.logger.info("Downsampling is not in effect")
            self.sample_rate = 1
            slow_finder_input_path = fast_finder_input_path
        # find 'slow' metrics on (maybe) downsampled dataset
        self.logger.info("Started computing slow bam_qc metrics.")
        slow_finder = slow_metric_finder(slow_finder_input_path,
                                         self.target_path,
                                         fast_finder.read_length_summary(),
                                         self.verbose)
        self.slow_metrics = slow_finder.metrics
        self.logger.info("Finished computing slow bam_qc metrics.")
        self.logger.info("Finished computing all bam_qc metrics.")

    def apply_mapq_filter(self, bam_path):
        """
        Write a BAM file filtered by alignment quality
        Also report the number of reads failing quality filters, and number of unmapped reads
        """
        filtered_bam_path = None
        if self.mapq_filter_is_active():
            excluded_by_mapq_path = os.path.join(self.tmpdir, 'excluded.bam')
            included_by_mapq_path = os.path.join(self.tmpdir, 'included.bam')
            self.logger.info("Started filtering input BAM file by mapping quality.")
            pysam.view(bam_path,
                       '-b',
                       '-q', str(self.skip_below_mapq),
                       '-o', included_by_mapq_path,
                       '-U', excluded_by_mapq_path,
                       catch_stdout=False)
            total_failed_reads = int(pysam.view('-c', excluded_by_mapq_path).strip())
            # unmapped reads will fail the mapping quality filter, by definition
            # so if the quality filter is applied, find unmapped total from the excluded reads
            unmapped_raw = pysam.view('-c', '-f', '4', excluded_by_mapq_path)
            total_unmapped_and_excluded = int(unmapped_raw.strip())
            filtered_bam_path = included_by_mapq_path
            self.logger.info("Finished filtering input BAM file by mapping quality.")
        else:
            self.logger.info("Mapping quality filter is not in effect")
            total_failed_reads = 0
            total_unmapped_and_excluded = 0
            filtered_bam_path = bam_path
        return (filtered_bam_path, total_failed_reads, total_unmapped_and_excluded)

    def cleanup(self):
        """
        Temporary directory object (if any) will be automatically deleted when bam_qc object
        is out of scope. This method allows explicit cleanup, eg. to avoid warnings in the
        test harness.
        """
        if self.tmp_object != None:
            self.tmp_object.cleanup()
        elif self.verbose:
            sys.stderr.write("Omitting cleanup for user-specified "+\
                             "temporary directory %s\n" % self.tmpdir)

    def configure_logger(self):
        logger = logging.getLogger(type(self).__name__)
        # TODO set level based on verbose/debug switches
        log_level = getattr(logging, 'DEBUG')
        logger.setLevel(log_level)
        ch = logging.StreamHandler()
        ch.setLevel(log_level)
        formatter = logging.Formatter('%(asctime)s %(name)s %(levelname)s: %(message)s',
                                      datefmt='%Y-%m-%d_%H:%M:%S')
        ch.setFormatter(formatter)
        logger.addHandler(ch)
        return logger
            
    def generate_downsampled_bam(self, bam_path, sample_rate):
        """
        Write a temporary downsampled BAM file
        """
        downsampled_path = None
        if sample_rate == 1:
            self.logger.info("Sample rate = 1, omitting down sampling")
            downsampled_path = bam_path
        elif sample_rate < 1:
            msg = "Sample rate cannot be less than 1"
            self.logger.error(msg)
            raise ValueError(msg)
        else:
            # We are sampling every Nth read
            # Argument to `samtools -s` is of the form RANDOM_SEED.DECIMAL_RATE
            # Eg. for random seed 42 and sample rate 4, 42 + (1/4) = 42.25
            self.logger.info("Starting downsampling with sample rate %i", sample_rate)
            downsampled_path = os.path.join(self.tmpdir, 'downsampled.bam')
            x = 1.0/sample_rate
            sf = 5 # significant figures for rounding the sample rate
            sample_decimal = round(x, sf - int(math.floor(math.log10(x)))-1)
            sample_arg = str(self.RANDOM_SEED + sample_decimal)
            self.logger.debug("Sampling argument to 'samtools view' is %s", sample_arg)
            pysam.view('-u', '-s', sample_arg, '-o', downsampled_path, bam_path, catch_stdout=False)
            # sanity check on the downsampled file
<<<<<<< HEAD
            # TODO Report random seed in JSON output?
            self.logger.info("Finished downsampling with sample rate %i", sample_rate)
=======
>>>>>>> 559c99c6
            sampled = int(pysam.view('-c', downsampled_path).strip())
            self.logger.info("%i reads in downsampled set", sampled)
            if sampled < self.DOWNSAMPLE_WARNING_THRESHOLD:
                self.logger.warn("WARNING: Only %i reads remain after downsampling", sampled)
        return downsampled_path

    def mapq_filter_is_active(self):
        return self.skip_below_mapq != None and self.skip_below_mapq > 0

    def read_metadata(self, metadata_path):
        metadata = None
        if metadata_path != None:
            with open(metadata_path) as f: raw_metadata = json.loads(f.read())
            metadata = {key: raw_metadata.get(key) for key in self.METADATA_KEYS}
        else:
            if self.verbose: sys.stderr.write("Metadata file not given, using empty defaults\n")
            metadata = {key: None for key in self.METADATA_KEYS}
        return metadata
    
    def read_mark_dup(self, input_path):
        if input_path == None:
            return self.DEFAULT_MARK_DUPLICATES_METRICS
        section = 0
        line_count = 0
        with open(input_path) as f: lines = f.readlines()
        keys = []
        values = []
        hist = {}
        for line in lines:
            line_count += 1
            line = line.strip()
            if re.match('## METRICS CLASS\s.*picard\.sam\.DuplicationMetrics$', line):
                section += 1
            elif section == 1:
                keys = re.split("\t", line)
                section += 1
            elif section == 2:
                values = re.split("\t", line)
                section += 1
            elif section == 3 and re.match('## HISTOGRAM', line):
                section += 1
            elif section == 4 and re.match("BIN\tVALUE", line):
                section += 1
            elif section == 5 and re.match("[0-9]+\.[0-9]+\t[0-9]+\.{0,1}[0-9]*$", line):
                terms = re.split("\t", line)
                # JSON doesn't allow numeric dictionary keys, so hist_bin is stringified in output
                # but rounding removes the trailing '.0'
                hist_bin = round(float(terms[0])) if re.search('\.0$', terms[0]) else terms[0]
                hist[hist_bin] = float(terms[1])
            elif re.match('#', line) and section < 4 or line == '':
                continue
            else:
                params = (input_path, section, line_count)
                msg = "Failed to parse duplicate metrics path %s, section %d, line %d" % params
                raise ValueError(msg)
        if len(keys) == len(values) + 1 and keys[-1] == 'ESTIMATED_LIBRARY_SIZE':
            # field is empty (no trailing \t) for low coverage; append a default value
            values.append(0)
        elif len(keys) != len(values):
            # otherwise, mismatched key/value totals are an error
            raise ValueError("Numbers of keys and values in %s do not match" % input_path)
        metrics = {}
        for i in range(len(keys)):
            if keys[i] == 'PERCENT_DUPLICATION':
                metrics[keys[i]] = float(values[i])
            elif keys[i] == 'LIBRARY':
                metrics[keys[i]] = values[i]
            else:
                metrics[keys[i]] = int(values[i])
        metrics['HISTOGRAM'] = hist
        return metrics

    def setup_tmpdir(self, tmpdir):
        if tmpdir==None:
            tmp_object = tempfile.TemporaryDirectory(prefix='bam_qc_')
            tmpdir = tmp_object.name
        else:
            tmp_object = None
        return (tmpdir, tmp_object)

    def update_unmapped_count(self, metrics):
        """
        Input 'metrics' was calculated after mapping quality filter was applied
        If mapping quality filter is in effect, all unmapped reads should have been filtered out
        Check this is so, and update the 'unmapped reads' metric entry
        """
        if self.mapq_filter_is_active():
            if metrics[self.UNMAPPED_READS_KEY] > 0:
                raise ValueError("Mapping quality filter is in effect, so all unmapped "+\
                                 "reads should have been removed from BAM input; but 'reads "+\
                                 "unmapped' field from samtools stats is %d." \
                                 % metrics[self.UNMAPPED_READS_KEY])
            else:
                metrics[self.UNMAPPED_READS_KEY] = self.unmapped_excluded_reads
        return metrics

    def write_output(self, out_path):
        output = {}
        for key in self.METADATA_KEYS:
            output[key] = self.metadata.get(key)
        for key in self.fast_metrics.keys():
            output[key] = self.fast_metrics.get(key)
        for key in self.slow_metrics.keys():
            output[key] = self.slow_metrics.get(key)
        output['alignment reference'] = self.reference
        output['insert max'] = self.expected_insert_max
        output['mark duplicates'] = self.mark_duplicates_metrics
        output['qual cut'] = self.skip_below_mapq
        output['qual fail reads'] = self.qual_fail_reads
        output[self.PACKAGE_VERSION_KEY] = self.package_version
        output['sample rate'] = self.sample_rate
        output['target file'] = os.path.split(self.target_path)[-1] if self.target_path else None
        output['workflow version'] = self.workflow_version
        if out_path != '-':
            out_file = open(out_path, 'w')
        else:
            out_file = sys.stdout
        print(json.dumps(output), file=out_file)
        if out_path != '-':
            out_file.close()

    def validate_config_fields(self, config):
        """ Validate keys of the config dictionary for __init__ """
        expected = set([
            self.CONFIG_KEY_BAM,
            self.CONFIG_KEY_INSERT_MAX,
            self.CONFIG_KEY_MARK_DUPLICATES,
            self.CONFIG_KEY_METADATA,
            self.CONFIG_KEY_N_AS_MISMATCH,
            self.CONFIG_KEY_REFERENCE,
            self.CONFIG_KEY_SAMPLE_RATE,
            self.CONFIG_KEY_SKIP_BELOW_MAPQ,
            self.CONFIG_KEY_TARGET,
            self.CONFIG_KEY_TEMP_DIR,
            self.CONFIG_KEY_VERBOSE,
            self.CONFIG_KEY_WORKFLOW_VERSION
        ])
        found = set(config.keys())
        if not expected == found:
            not_found_set = expected - found
            not_found = not_found_set if len(not_found_set) > 0 else None
            not_expected_set = found - expected
            not_expected = not_expected_set if len(not_expected_set) > 0 else None
            msg = "Config fields are not valid\n"
            msg = msg+"Fields expected and not found: "+str(not_found)+"\n"
            msg = msg+"Fields found and not expected: "+str(not_expected)+"\n"
            raise ValueError(msg)

class fast_metric_finder(base):

    """
    Find "fast" metric types which can be evaluated before downsampling
    Mostly uses native samtools stats, rather than custom metrics
    """
    
    # summary numbers (SN) fields denoted in float_keys are floats; integers otherwise
    FLOAT_KEYS = set([
        'error rate',
        'average quality',
        'insert size average',
        'insert size standard deviation',
        'percentage of properly paired reads (%)'
    ])
    
    def __init__(self, bam_path, reference, expected_insert_max, n_as_mismatch):
        self.bam_path = bam_path
        self.reference = reference
        self.expected_insert_max = expected_insert_max
        self.n_as_mismatch = n_as_mismatch
        # map from SN field names to output keys
        self.sn_key_map = {
            'bases mapped (cigar)': 'bases mapped',
            'average length': 'average read length',
            'insert size average': 'insert size average',
            'insert size standard deviation': 'insert size standard deviation',
            'reads mapped': 'mapped reads',
            'reads mapped and paired': 'reads mapped and paired',
            'mismatches': 'mismatched bases',
            # 'reads paired' > 0 implies 'paired end' == True
            'reads paired': 'paired reads',
            'pairs on different chromosomes': 'pairsMappedToDifferentChr',
            'reads properly paired': 'properly paired reads',
            'raw total sequences': 'total reads',
            'reads unmapped': self.UNMAPPED_READS_KEY,
            'non-primary alignments': 'non primary reads',
        }
        self.samtools_stats = pysam.stats(self.bam_path)
        self.metrics = self.evaluate_all_metrics()
        # find secondary stats -- not for JSON export, but used to calculate subsequent metrics
        self.max_read_length = self.evaluate_max_read_length()
        read1_hist = self.metrics['read 1 length histogram']
        read2_hist = self.metrics['read 2 length histogram']
        self.read_1_length = max(read1_hist.keys()) if len(read1_hist) > 0 else 0
        self.read_2_length = max(read2_hist.keys()) if len(read2_hist) > 0 else 0

    def count_mapped_abnormally_far(self, insert_size_histogram):
        count = 0
        for key in insert_size_histogram.keys():
            if key >= self.expected_insert_max:
                count += insert_size_histogram[key]
        return count
        
    def evaluate_all_metrics(self):
        metrics = {}
        metric_subsets = [
            self.evaluate_mismatches(),
            self.read_length_and_quality_metrics(),
            self.misc_stats_metrics()
        ]   
        for metric_subset in metric_subsets:
            for key in metric_subset.keys():
                metrics[key] = metric_subset[key]
        return metrics

    def evaluate_max_read_length(self):
        """
        Find max read length from samtools stats output.
        Not part of JSON output, but needed to evaluate custom metrics.
        """
        reader = csv.reader(
            filter(lambda line: line!="" and line[0]!='#', re.split("\n", self.samtools_stats)),
            delimiter="\t"
        )
        max_read_length = 0
        for row in reader:
            if row[0] == 'SN' and row[1] == 'maximum length:':
                max_read_length = int(row[2])
                break
        return max_read_length

    def evaluate_mismatches(self):
        """
        Find mismatches by read using samtools stats with:
        -r to specify a reference and get mismatch counts
        -f/F to specify read1/read2/unknown
        Use 'samtools view' to find unknown reads
        Inefficient, but simpler than custom processing of MD tags

        Reference may be None -- if so, return 3 empty dictionaries
        """
        mismatches = {}
        # find read using flags; unknown read is neither R1 nor R2
        if self.reference != None:
            r1_mismatch = self.parse_mismatch(pysam.stats('-r', self.reference,
                                                          '-f', '64',
                                                          self.bam_path))
            r2_mismatch = self.parse_mismatch(pysam.stats('-r', self.reference,
                                                          '-f', '128',
                                                          self.bam_path))
            ur_mismatch = self.parse_mismatch(pysam.stats('-r', self.reference,
                                                          '-F', '192',
                                                          self.bam_path))
        else:
            r1_mismatch = {}
            r2_mismatch = {}
            ur_mismatch = {}
        mismatches['read 1 mismatch by cycle'] = r1_mismatch
        mismatches['read 2 mismatch by cycle'] = r2_mismatch
        mismatches['read ? mismatch by cycle'] = ur_mismatch
        return mismatches

    def fq_stats(self, rows):
        """
        Compute quality metrics from either FFQ or LFQ entries in samtools stats:
            - Mean quality by cycle
            - Quality histogram
        """
        meanByCyc = {}
        histogram = {}
        if len(rows) > 0:
            max_width = max([len(row) for row in rows])
            histogram = {q: 0 for q in range(max_width-2)}
            for row in rows:
                cycle = int(row[1])
                counts = [int(n) for n in row[2:]]
                total = 0
                count = 0
                for qscore in range(len(counts)):
                    total += counts[qscore]*qscore
                    count += counts[qscore]
                    histogram[qscore] += counts[qscore]
                meanByCyc[cycle] = round(float(total) / count, self.PRECISION) if count > 0 else 0
        return (meanByCyc, histogram)

    def mean_read_length(self, rows):
        """Process RL (read length), FRL (first RL) or LRL (last RL) rows for mean read length"""
        total = 0
        count = 0
        for row in rows:
            length = int(row[1])
            length_count = int(row[2])
            total += length * length_count
            count += length_count
        mean_rl = round(float(total) / count, self.PRECISION) if count > 0 else 0
        return mean_rl
        
    def misc_stats_metrics(self):
        """
        Process the output from 'samtools stats' to derive miscellaneous metrics
        """
        metrics = {}
        metrics['inserted bases'] = 0
        metrics['deleted bases'] = 0
        metrics['insert size histogram'] = {}
        reader = csv.reader(
            filter(lambda line: line!="" and line[0]!='#', re.split("\n", self.samtools_stats)),
            delimiter="\t"
        )
        for row in reader:
            if row[0] == 'ID':
                metrics['inserted bases'] += int(row[1]) * int(row[2])
                metrics['deleted bases'] += int(row[1]) * int(row[3])
            elif row[0] == 'IS':
                metrics['insert size histogram'][int(row[1])] = int(row[2])
            elif row[0] == 'SN':
                samtools_key = re.sub(':$', '', row[1])
                if samtools_key not in self.sn_key_map:
                    continue
                elif samtools_key in self.FLOAT_KEYS:
                    val = float(row[2])
                else:
                    val = int(row[2])
                metrics[self.sn_key_map[samtools_key]] = val
        metrics['paired end'] = metrics['paired reads'] > 0
        abnormal_count = self.count_mapped_abnormally_far(metrics['insert size histogram'])
        metrics['pairsMappedAbnormallyFar'] = abnormal_count
        return metrics
    
    def parse_mismatch(self, samtools_stats):
        """
        Input is the string returned by pysam.stats
        Parse the mismatches by cycle; return an empty dictionary if no data found
        """
        reader = csv.reader(
            filter(lambda line: line!="" and line[0]!='#', re.split("\n", samtools_stats)),
            delimiter="\t"
        )
        mismatch_by_cycle = {}
        # parse rows with the 'MPC' identifier for mismatch-per-cycle
        # column 1 is cycle; 2 is number of N's; 3 and subsequent are mismatches by quality
        empty = False
        for row in reader:
            if row[0] == 'MPC':
                cycle = int(row[1])
                mismatches = 0
                if self.n_as_mismatch: start = 2
                else: start = 3
                for m in row[start:]:
                    mismatches += int(m)
                mismatch_by_cycle[cycle] = mismatches
            elif row[0] == 'SN' and row[1] == 'sequences:' and int(row[2]) == 0:
                empty = True
        if empty:
            # special case -- no reads found (eg. no unknown reads)
            # MPC returns 0 mismatches for cycle 1, but we want an empty dictionary
            mismatch_by_cycle = {}
        return mismatch_by_cycle

    def read_length_histogram(self, rows):
        """Process RL (read length), FRL (first RL) or LRL (last RL) rows for read length histogram"""
        histogram = {}
        for row in rows:
            histogram[int(row[1])] = int(row[2])
        return histogram

    def read_length_and_quality_metrics(self):
        """
        Process the output from 'samtools stats' to derive read length and quality metrics
        """
        metrics = {}
        stored = {label: [] for label in ['FFQ', 'FRL', 'LFQ', 'LRL', 'RL']}
        reader = csv.reader(
            filter(lambda line: line!="" and line[0]!='#', re.split("\n", self.samtools_stats)),
            delimiter="\t"
        )
        for row in reader:
            if row[0] in stored:
                stored[row[0]].append(row)
        metrics['average read length'] = self.mean_read_length(stored['RL'])
        metrics['read 1 average length'] = self.mean_read_length(stored['FRL'])
        metrics['read 2 average length'] = self.mean_read_length(stored['LRL'])
        metrics['read 1 length histogram'] = self.read_length_histogram(stored['FRL'])
        metrics['read 2 length histogram'] = self.read_length_histogram(stored['LRL'])
        (ffq_mean_by_cycle, ffq_histogram) = self.fq_stats(stored['FFQ'])
        (lfq_mean_by_cycle, lfq_histogram) = self.fq_stats(stored['LFQ'])
        metrics['read 1 quality by cycle'] = ffq_mean_by_cycle
        metrics['read 1 quality histogram'] = ffq_histogram
        metrics['read 2 quality by cycle'] = lfq_mean_by_cycle
        metrics['read 2 quality histogram'] = lfq_histogram        
        return metrics

    def read_length_summary(self):
        summary = {
            self.READ_1_LENGTH_KEY: self.read_1_length,
            self.READ_2_LENGTH_KEY: self.read_2_length,
            self.MAX_READ_LENGTH_KEY: self.max_read_length,
        }
        return summary
    
class slow_metric_finder(base):

    """
    Find "slow" metric types which should be evaluated after downsampling (if any)

    Includes:
    - bedtools
    - custom iteration over BAM reads, eg. to process CIGAR strings
    """

    READ_1_INDEX = 0
    READ_2_INDEX = 1
    READ_UNKNOWN_INDEX = 2
    READ_NAMES =  ['1', '2', '?']

    # Relevant CIGAR operations
    CIGAR_OP_NAMES = {
        0: 'aligned',
        1: 'insertion',
        2: 'deletion',
        4: 'soft clip',
        5: 'hard clip',
    }
    # CIGAR op indices which increment the query cycle
    CONSUMES_QUERY = set([0,1,4,7,8])

    # metric field names
    HARD_CLIP_KEY = 'hard clip bases'
    SOFT_CLIP_KEY = 'soft clip bases'
    MISSING_MD_KEY = 'readsMissingMDtags'

    # fields for unknown read stats
    READ_COUNT_KEY = 'read count'
    LENGTH_TOTAL_KEY = 'length total'
    LENGTH_HISTOGRAM_KEY = 'length histogram'
    QUALITY_BY_CYCLE_KEY = 'quality by cycle'
    TOTAL_BY_CYCLE_KEY = 'total by cycle'
    QUALITY_HISTOGRAM_KEY = 'quality histogram'

    def __init__(self, bam_path, target_path, read_lengths, verbose=False):
        self.bam_path = bam_path
        self.target_path = target_path
        self.read_lengths = read_lengths
        self.verbose = verbose
        self.metrics = self.evaluate_all_metrics()

    def evaluate_all_metrics(self):
        metrics = {}
        metric_subsets = [
            self.evaluate_bedtools_metrics(),
            self.evaluate_custom_metrics()
        ]
        for metric_subset in metric_subsets:
            for key in metric_subset.keys():
                metrics[key] = metric_subset[key]
        return metrics

    def evaluate_bedtools_metrics(self):
        metrics = {}
        if self.target_path:
            bamBedTool = pybedtools.BedTool(self.bam_path)
            targetBedTool = pybedtools.BedTool(self.target_path)
            metrics['number of targets'] = targetBedTool.count()
            metrics['total target size'] = sum(len(f) for f in targetBedTool.features())
            metrics['reads on target'] = len(bamBedTool.intersect(self.target_path))
        else:
            if self.verbose:
                print("No target path given, omitting bedtools metrics", file=sys.stderr)
            metrics['number of targets'] = None
            metrics['total target size'] = None
            metrics['reads on target'] = None
        # placeholders; TODO implement these metrics
        metrics['total coverage'] = None
        metrics['coverage per target'] = None
        # TODO add bedtools coverage metrics?
        #coverage = targetBedTool.coverage(self.bam_path)
        #print(coverage)
        return metrics

    def evaluate_custom_metrics(self):
        [metrics, ur_stats, start_points] = self.process_bam_file()
        metrics['reads per start point'] = self.evaluate_reads_per_start_point(start_points)
        ur_count = ur_stats[self.READ_COUNT_KEY]
        if ur_count > 0:
            total = float(ur_stats[self.LENGTH_TOTAL_KEY])
            metrics['read ? average length'] = round(total/ur_count, self.PRECISION)
        else:
            metrics['read ? average length'] = None
        metrics['read ? length histogram'] = ur_stats[self.LENGTH_HISTOGRAM_KEY]
        ur_quality_by_cycle = ur_stats[self.QUALITY_BY_CYCLE_KEY]
        ur_total_by_cycle = ur_stats[self.TOTAL_BY_CYCLE_KEY]
        for cycle in ur_quality_by_cycle.keys():
            quality = ur_quality_by_cycle[cycle]
            total = ur_total_by_cycle[cycle]
            q = round(float(quality)/total, self.PRECISION) if total > 0 else 0
            ur_quality_by_cycle[cycle] = q
        metrics['read ? quality by cycle'] = ur_quality_by_cycle
        metrics['read ? quality histogram'] = ur_stats[self.QUALITY_HISTOGRAM_KEY]
        return metrics

    def evaluate_reads_per_start_point(self, start_points):
        """
        Find reads per start point, defined as (unique reads)/(unique start points)
        """
        reads_per_sp = None
        # count the reads, excluding secondary alignments (but including unmapped reads)
        unique_reads = int(pysam.view('-c', '-F', '256', self.bam_path).strip())
        if start_points > 0:
            reads_per_sp = round(float(unique_reads)/start_points, self.FINE_PRECISION)
        else:
            reads_per_sp = 0.0
        return reads_per_sp

    def initialize_bam_metrics(self):
        metrics = {
            self.HARD_CLIP_KEY: 0,
            self.SOFT_CLIP_KEY: 0,
            self.MISSING_MD_KEY: 0,
        }
        read_length_keys = [
            self.READ_1_LENGTH_KEY,
            self.READ_2_LENGTH_KEY,
            self.MAX_READ_LENGTH_KEY,
        ]
        for op_name in self.CIGAR_OP_NAMES.values():
            for i in range(len(self.READ_NAMES)):
                key = 'read %s %s by cycle' % (self.READ_NAMES[i], op_name)
                read_length = self.read_lengths[read_length_keys[i]]
                if read_length == 0:
                    metrics[key] = {} # placeholder
                else:
                    metrics[key] = {j:0 for j in range(1, read_length+1) }
        return metrics

    def initialize_unknown_read_stats(self):
        max_read_length = self.read_lengths[self.MAX_READ_LENGTH_KEY]
        stats = {
            self.READ_COUNT_KEY: 0,
            self.LENGTH_TOTAL_KEY: 0,
            self.LENGTH_HISTOGRAM_KEY: {},
            self.QUALITY_BY_CYCLE_KEY: {i : 0 for i in range(1, max_read_length+1)},
            self.TOTAL_BY_CYCLE_KEY: {i : 0 for i in range(1, max_read_length+1)},
            self.QUALITY_HISTOGRAM_KEY: {}
        }
        return stats

    def process_bam_file(self):
        """
        Iterate through the BAM file and process:
        - CIGAR strings
        - Missing MD tags
        - Hard clip counts
        - Unknown read stats (corresponding stats for R1/R2 are in fast_metric_finder)

        Data will be further processed to get metrics for export in JSON
        """
        metrics = self.initialize_bam_metrics()
        ur_stats = self.initialize_unknown_read_stats()
        start_point_set = set()
        for read in pysam.AlignmentFile(self.bam_path, 'rb').fetch(until_eof=True):
            read_index = None
            if read.is_read1: read_index = self.READ_1_INDEX
            elif read.is_read2: read_index = self.READ_2_INDEX
            else: read_index = self.READ_UNKNOWN_INDEX
            start_point_set = self.update_start_point_set(start_point_set, read)
            metrics = self.update_metrics(metrics, read, read_index)
            if read_index == self.READ_UNKNOWN_INDEX:
               ur_stats = self.update_ur_stats(ur_stats, read)
        start_points = len(start_point_set)
        return (metrics, ur_stats, start_points)

    def update_metrics(self, metrics, read, read_index):
        """ Update the metrics dictionary for a pysam 'read' object """
        if not read.has_tag('MD'):
            metrics[self.MISSING_MD_KEY] += 1
        if read.query_length == 0: # all bases are hard clipped
            metrics[self.HARD_CLIP_KEY] += read.infer_read_length()
            return metrics
        cycle = 1
        if read.cigartuples != None:
            if read.is_reverse: cigar_list = reversed(read.cigartuples)
            else: cigar_list = read.cigartuples
            for (op, length) in cigar_list:
                if op in self.CIGAR_OP_NAMES:
                    if op == 4: metrics['soft clip bases'] += length
                    elif op == 5: metrics['hard clip bases'] += length
                    for i in range(length):
                        key = 'read %s %s by cycle' % (self.READ_NAMES[read_index],
                                                       self.CIGAR_OP_NAMES[op])
                        metrics[key][cycle] += 1
                        if op in self.CONSUMES_QUERY: cycle += 1
                elif op in self.CONSUMES_QUERY:
                    cycle += length
        return metrics

    def update_start_point_set(self, start_point_set, read):
        """ Update the start point set for a pysam 'read' object """
        if not read.is_unmapped:
            start_point_set.add((read.reference_name, read.reference_start))
        return start_point_set

    def update_ur_stats(self, ur_stats, read):
        """ Update the unknown-read stats for a pysam 'read' object """
        ur_stats[self.READ_COUNT_KEY] += 1
        ur_len = read.query_length
        ur_stats[self.LENGTH_TOTAL_KEY] += ur_len
        if ur_len in ur_stats[self.LENGTH_HISTOGRAM_KEY]:
            ur_stats[self.LENGTH_HISTOGRAM_KEY][ur_len] += 1
        else:
            ur_stats[self.LENGTH_HISTOGRAM_KEY][ur_len] += 1
        for i in range(read.query_length):
            q = read.query_qualities[i]
            ur_stats[self.QUALITY_BY_CYCLE_KEY][i+1] += q
            ur_stats[self.TOTAL_BY_CYCLE_KEY][i+1] += 1
            if q in ur_stats[self.QUALITY_HISTOGRAM_KEY]:
                ur_stats[self.QUALITY_HISTOGRAM_KEY][q] += 1
            else:
                ur_stats[self.QUALITY_HISTOGRAM_KEY][q] = 1
        return ur_stats<|MERGE_RESOLUTION|>--- conflicted
+++ resolved
@@ -2,11 +2,7 @@
 
 """Main class to compute BAM QC metrics"""
 
-<<<<<<< HEAD
-import bam_qc_metrics, csv, json, logging, os, re, pybedtools, pysam, sys, tempfile
-=======
-import bam_qc_metrics, csv, json, math, os, re, pybedtools, pysam, sys, tempfile
->>>>>>> 559c99c6
+import bam_qc_metrics, csv, json, logging, math, os, re, pybedtools, pysam, sys, tempfile
 
 class base(object):
 
@@ -215,11 +211,7 @@
             self.logger.debug("Sampling argument to 'samtools view' is %s", sample_arg)
             pysam.view('-u', '-s', sample_arg, '-o', downsampled_path, bam_path, catch_stdout=False)
             # sanity check on the downsampled file
-<<<<<<< HEAD
-            # TODO Report random seed in JSON output?
             self.logger.info("Finished downsampling with sample rate %i", sample_rate)
-=======
->>>>>>> 559c99c6
             sampled = int(pysam.view('-c', downsampled_path).strip())
             self.logger.info("%i reads in downsampled set", sampled)
             if sampled < self.DOWNSAMPLE_WARNING_THRESHOLD:
