#! /usr/bin/env python3

"""Main class to compute BAM QC metrics"""

import csv, json, os, re, pybedtools, pysam, sys, tempfile

class base:

    """
    Class for shared constants
    """

    PRECISION = 1 # number of decimal places for rounded output
    FINE_PRECISION = 3 # finer precision, eg. for reads_per_start_point output
    READ_1_LENGTH_KEY = 'read 1'
    READ_2_LENGTH_KEY = 'read 2'
    MAX_READ_LENGTH_KEY = 'max_read_length'
    UNMAPPED_READS_KEY = 'unmapped reads'

    def read_package_version(self):
        in_path = os.path.realpath(os.path.join(os.path.dirname(__file__), os.pardir, 'VERSION'))
        with open(in_path) as version_file:
            package_version = version_file.read().strip()
        return package_version


class version_reader(base):

    def print_package_version(self):
        print("bam-qc-metrics: Package version", self.read_package_version())


class bam_qc(base):

    CONFIG_KEY_BAM = 'bam'
    CONFIG_KEY_INSERT_MAX = 'insert max'
    CONFIG_KEY_MARK_DUPLICATES = 'mark duplicates'
    CONFIG_KEY_METADATA = 'metadata'
    CONFIG_KEY_N_AS_MISMATCH = 'n as mismatch'
    CONFIG_KEY_REFERENCE = 'reference'
    CONFIG_KEY_SAMPLE_RATE = 'sample rate'
    CONFIG_KEY_SKIP_BELOW_MAPQ = 'skip below mapq'
    CONFIG_KEY_TARGET = 'target'
    CONFIG_KEY_TEMP_DIR = 'temp dir'
    CONFIG_KEY_VERBOSE = 'verbose'
    CONFIG_KEY_WORKFLOW_VERSION = 'workflow version'
    DEFAULT_MARK_DUPLICATES_METRICS =  {
        "ESTIMATED_LIBRARY_SIZE": None,
        "HISTOGRAM": {},
        "LIBRARY": None,
        "PERCENT_DUPLICATION": None,
        "READ_PAIRS_EXAMINED": None,
        "READ_PAIR_DUPLICATES": None,
        "READ_PAIR_OPTICAL_DUPLICATES": None,
        "UNMAPPED_READS": None,
        "UNPAIRED_READS_EXAMINED": None,
        "UNPAIRED_READ_DUPLICATES": None
    }
    DOWNSAMPLE_WARNING_THRESHOLD = 1000
    METADATA_KEYS = [
        'barcode',
        'instrument',
        'lane',
        'library',
        'run name',
        'sample'
    ]
    RANDOM_SEED = 42

    def __init__(self, config):
        self.validate_config_fields(config)
        # read instance variables from config
        self.verbose = config[self.CONFIG_KEY_VERBOSE] # set this first; enables warnings
        self.expected_insert_max = config[self.CONFIG_KEY_INSERT_MAX]
        self.mark_duplicates_metrics = self.read_mark_dup(config[self.CONFIG_KEY_MARK_DUPLICATES])
        self.metadata = self.read_metadata(config[self.CONFIG_KEY_METADATA])
        self.n_as_mismatch = config[self.CONFIG_KEY_N_AS_MISMATCH]
        self.reference = config[self.CONFIG_KEY_REFERENCE]
        self.sample_rate = config[self.CONFIG_KEY_SAMPLE_RATE]
        self.skip_below_mapq = config[self.CONFIG_KEY_SKIP_BELOW_MAPQ]
        self.target_path = config[self.CONFIG_KEY_TARGET]
<<<<<<< HEAD
        self.verbose = config[self.CONFIG_KEY_VERBOSE]
        self.workflow_version = config[self.CONFIG_KEY_WORKFLOW_VERSION]
=======
>>>>>>> dfa24672
        # define other instance variables
        self.fast_metrics = None
        self.package_version = self.read_package_version()
        self.qual_fail_reads = None
        self.slow_metrics = None
        (self.tmpdir, self.tmp_object) = self.setup_tmpdir(config[self.CONFIG_KEY_TEMP_DIR])
        self.unmapped_excluded_reads = None
        # apply quality filter (if any); get input path for downsampling
        result = self.apply_mapq_filter(config[self.CONFIG_KEY_BAM])
        (fast_finder_input_path, self.qual_fail_reads, self.unmapped_excluded_reads) = result
        # find 'fast' metrics on full dataset -- after filtering, before downsampling
        fast_finder = fast_metric_finder(fast_finder_input_path,
                                         self.reference,
                                         self.expected_insert_max,
                                         self.n_as_mismatch)
        self.fast_metrics = self.update_unmapped_count(fast_finder.metrics)
        # apply downsampling (if any)
        if self.sample_rate != None and self.sample_rate > 1:
            slow_finder_input_path = self.generate_downsampled_bam(fast_finder_input_path,
                                                                   self.sample_rate)
        else:
            self.sample_rate = 1
            slow_finder_input_path = fast_finder_input_path
        # find 'slow' metrics on (maybe) downsampled dataset
        slow_finder = slow_metric_finder(slow_finder_input_path,
                                         self.target_path,
                                         fast_finder.read_length_summary())
        self.slow_metrics = slow_finder.metrics

    def apply_mapq_filter(self, bam_path):
        """
        Write a BAM file filtered by alignment quality
        Also report the number of reads failing quality filters, and number of unmapped reads
        """
        filtered_bam_path = None
        if self.mapq_filter_is_active():
            excluded_by_mapq_path = os.path.join(self.tmpdir, 'excluded.bam')
            included_by_mapq_path = os.path.join(self.tmpdir, 'included.bam')
            pysam.view(bam_path,
                       '-b',
                       '-q', str(self.skip_below_mapq),
                       '-o', included_by_mapq_path,
                       '-U', excluded_by_mapq_path,
                       catch_stdout=False)
            total_failed_reads = int(pysam.view('-c', excluded_by_mapq_path).strip())
            # unmapped reads will fail the mapping quality filter, by definition
            # so if the quality filter is applied, find unmapped total from the excluded reads
            unmapped_raw = pysam.view('-c', '-f', '4', excluded_by_mapq_path)
            total_unmapped_and_excluded = int(unmapped_raw.strip())
            filtered_bam_path = included_by_mapq_path
        else:
            total_failed_reads = 0
            total_unmapped_and_excluded = 0
            filtered_bam_path = bam_path
        return (filtered_bam_path, total_failed_reads, total_unmapped_and_excluded)

    def cleanup(self):
        """
        Temporary directory object (if any) will be automatically deleted when bam_qc object
        is out of scope. This method allows explicit cleanup, eg. to avoid warnings in the
        test harness.
        """
        if self.tmp_object != None:
            self.tmp_object.cleanup()
        elif self.verbose:
            sys.stderr.write("Omitting cleanup for user-specified "+\
                             "temporary directory %s\n" % self.tmpdir)

    def generate_downsampled_bam(self, bam_path, sample_rate):
        """
        Write a temporary downsampled BAM file
        """
        downsampled_path = None
        if sample_rate == 1:
            if self.verbose: sys.stderr.write("Sample rate = 1, omitting down sampling\n")
            downsampled_path = bam_path
        elif sample_rate < 1:
            raise ValueError("Sample rate cannot be less than 1")
        else:
            # We are sampling every Nth read
            # Argument to `samtools -s` is of the form RANDOM_SEED.DECIMAL_RATE
            # Eg. for random seed 42 and sample rate 4, 42 + (1/4) = 42.25
            downsampled_path = os.path.join(self.tmpdir, 'downsampled.bam')
            sample_decimal = round(1.0/sample_rate, self.FINE_PRECISION)
            sample_arg = str(self.RANDOM_SEED + sample_decimal)
            pysam.view('-u', '-s', sample_arg, '-o', downsampled_path, bam_path, catch_stdout=False)
            # sanity check on the downsampled file
            # TODO Report random seed in JSON output?
            sampled = int(pysam.view('-c', downsampled_path).strip())
            if sampled < self.DOWNSAMPLE_WARNING_THRESHOLD:
                sys.stderr.write("WARNING: Only %i reads remain after downsampling\n" % sampled)
        return downsampled_path

    def mapq_filter_is_active(self):
        return self.skip_below_mapq != None and self.skip_below_mapq > 0

    def read_metadata(self, metadata_path):
        metadata = None
        if metadata_path != None:
            with open(metadata_path) as f: raw_metadata = json.loads(f.read())
            metadata = {key: raw_metadata.get(key) for key in self.METADATA_KEYS}
        else:
            if self.verbose: sys.stderr.write("Metadata file not given, using empty defaults\n")
            metadata = {key: None for key in self.METADATA_KEYS}
        return metadata
    
    def read_mark_dup(self, input_path):
        if input_path == None:
            return self.DEFAULT_MARK_DUPLICATES_METRICS
        section = 0
        line_count = 0
        with open(input_path) as f: lines = f.readlines()
        keys = []
        values = []
        hist = {}
        for line in lines:
            line_count += 1
            line = line.strip()
            if re.match('## METRICS CLASS\s.*picard\.sam\.DuplicationMetrics$', line):
                section += 1
            elif section == 1:
                keys = re.split("\t", line)
                section += 1
            elif section == 2:
                values = re.split("\t", line)
                section += 1
            elif section == 3 and re.match('## HISTOGRAM', line):
                section += 1
            elif section == 4 and re.match("BIN\tVALUE", line):
                section += 1
            elif section == 5 and re.match("[0-9]+\.[0-9]+\t[0-9]+\.{0,1}[0-9]*$", line):
                terms = re.split("\t", line)
                # JSON doesn't allow numeric dictionary keys, so hist_bin is stringified in output
                # but rounding removes the trailing '.0'
                hist_bin = round(float(terms[0])) if re.search('\.0$', terms[0]) else terms[0]
                hist[hist_bin] = float(terms[1])
            elif re.match('#', line) and section < 4 or line == '':
                continue
            else:
                params = (input_path, section, line_count)
                msg = "Failed to parse duplicate metrics path %s, section %d, line %d" % params
                raise ValueError(msg)
        if len(keys) == len(values) + 1 and keys[-1] == 'ESTIMATED_LIBRARY_SIZE':
            # field is empty (no trailing \t) for low coverage; append a default value
            values.append(0)
        elif len(keys) != len(values):
            # otherwise, mismatched key/value totals are an error
            raise ValueError("Numbers of keys and values in %s do not match" % input_path)
        metrics = {}
        for i in range(len(keys)):
            if keys[i] == 'PERCENT_DUPLICATION':
                metrics[keys[i]] = float(values[i])
            elif keys[i] == 'LIBRARY':
                metrics[keys[i]] = values[i]
            else:
                metrics[keys[i]] = int(values[i])
        metrics['HISTOGRAM'] = hist
        return metrics

    def setup_tmpdir(self, tmpdir):
        if tmpdir==None:
            tmp_object = tempfile.TemporaryDirectory(prefix='bam_qc_')
            tmpdir = tmp_object.name
        else:
            tmp_object = None
        return (tmpdir, tmp_object)

    def update_unmapped_count(self, metrics):
        """
        Input 'metrics' was calculated after mapping quality filter was applied
        If mapping quality filter is in effect, all unmapped reads should have been filtered out
        Check this is so, and update the 'unmapped reads' metric entry
        """
        if self.mapq_filter_is_active():
            if metrics[self.UNMAPPED_READS_KEY] > 0:
                raise ValueError("Mapping quality filter is in effect, so all unmapped "+\
                                 "reads should have been removed from BAM input; but 'reads "+\
                                 "unmapped' field from samtools stats is %d." \
                                 % metrics[self.UNMAPPED_READS_KEY])
            else:
                metrics[self.UNMAPPED_READS_KEY] = self.unmapped_excluded_reads
        return metrics

    def write_output(self, out_path):
        output = {}
        for key in self.METADATA_KEYS:
            output[key] = self.metadata.get(key)
        for key in self.fast_metrics.keys():
            output[key] = self.fast_metrics.get(key)
        for key in self.slow_metrics.keys():
            output[key] = self.slow_metrics.get(key)
        output['alignment reference'] = self.reference
        output['insert max'] = self.expected_insert_max
        output['mark duplicates'] = self.mark_duplicates_metrics
        output['qual cut'] = self.skip_below_mapq
        output['qual fail reads'] = self.qual_fail_reads
        output['package version'] = self.package_version
        output['sample rate'] = self.sample_rate
        output['target file'] = os.path.split(self.target_path)[-1]
        output['workflow version'] = self.workflow_version
        if out_path != '-':
            out_file = open(out_path, 'w')
        else:
            out_file = sys.stdout
        print(json.dumps(output), file=out_file)
        if out_path != '-':
            out_file.close()

    def validate_config_fields(self, config):
        """ Validate keys of the config dictionary for __init__ """
        expected = set([
            self.CONFIG_KEY_BAM,
            self.CONFIG_KEY_INSERT_MAX,
            self.CONFIG_KEY_MARK_DUPLICATES,
            self.CONFIG_KEY_METADATA,
            self.CONFIG_KEY_N_AS_MISMATCH,
            self.CONFIG_KEY_REFERENCE,
            self.CONFIG_KEY_SAMPLE_RATE,
            self.CONFIG_KEY_SKIP_BELOW_MAPQ,
            self.CONFIG_KEY_TARGET,
            self.CONFIG_KEY_TEMP_DIR,
            self.CONFIG_KEY_VERBOSE,
            self.CONFIG_KEY_WORKFLOW_VERSION
        ])
        found = set(config.keys())
        if not expected == found:
            msg = "Config fields are not valid\n"
            msg = msg+"Fields expected and not found: "+str(expected - found)+"\n"
            msg = msg+"Fields found and not expected: "+str(found - expected)+"\n"
            raise ValueError(msg)

class fast_metric_finder(base):

    """
    Find "fast" metric types which can be evaluated before downsampling
    Mostly uses native samtools stats, rather than custom metrics
    """
    
    # summary numbers (SN) fields denoted in float_keys are floats; integers otherwise
    FLOAT_KEYS = set([
        'error rate',
        'average quality',
        'insert size average',
        'insert size standard deviation',
        'percentage of properly paired reads (%)'
    ])
    
    def __init__(self, bam_path, reference, expected_insert_max, n_as_mismatch):
        self.bam_path = bam_path
        self.reference = reference
        self.expected_insert_max = expected_insert_max
        self.n_as_mismatch = n_as_mismatch
        # map from SN field names to output keys
        self.sn_key_map = {
            'bases mapped (cigar)': 'bases mapped',
            'average length': 'average read length',
            'insert size average': 'insert size average',
            'insert size standard deviation': 'insert size standard deviation',
            'reads mapped': 'mapped reads',
            'reads mapped and paired': 'reads mapped and paired',
            'mismatches': 'mismatched bases',
            # 'reads paired' > 0 implies 'paired end' == True
            'reads paired': 'paired reads',
            'pairs on different chromosomes': 'pairsMappedToDifferentChr',
            'reads properly paired': 'properly paired reads',
            'raw total sequences': 'total reads',
            'reads unmapped': self.UNMAPPED_READS_KEY,
            'non-primary alignments': 'non primary reads',
        }
        self.samtools_stats = pysam.stats(self.bam_path)
        self.metrics = self.evaluate_all_metrics()
        # find secondary stats -- not for JSON export, but used to calculate subsequent metrics
        self.max_read_length = self.evaluate_max_read_length()
        read1_hist = self.metrics['read 1 length histogram']
        read2_hist = self.metrics['read 2 length histogram']
        self.read_1_length = max(read1_hist.keys()) if len(read1_hist) > 0 else 0
        self.read_2_length = max(read2_hist.keys()) if len(read2_hist) > 0 else 0

    def count_mapped_abnormally_far(self, insert_size_histogram):
        count = 0
        for key in insert_size_histogram.keys():
            if key >= self.expected_insert_max:
                count += insert_size_histogram[key]
        return count
        
    def evaluate_all_metrics(self):
        metrics = {}
        metric_subsets = [
            self.evaluate_mismatches(),
            self.read_length_and_quality_metrics(),
            self.misc_stats_metrics()
        ]   
        for metric_subset in metric_subsets:
            for key in metric_subset.keys():
                metrics[key] = metric_subset[key]
        return metrics

    def evaluate_max_read_length(self):
        """
        Find max read length from samtools stats output.
        Not part of JSON output, but needed to evaluate custom metrics.
        """
        reader = csv.reader(
            filter(lambda line: line!="" and line[0]!='#', re.split("\n", self.samtools_stats)),
            delimiter="\t"
        )
        max_read_length = 0
        for row in reader:
            if row[0] == 'SN' and row[1] == 'maximum length:':
                max_read_length = int(row[2])
                break
        return max_read_length

    def evaluate_mismatches(self):
        """
        Find mismatches by read using samtools stats with:
        -r to specify a reference and get mismatch counts
        -f/F to specify read1/read2/unknown
        Use 'samtools view' to find unknown reads
        Inefficient, but simpler than custom processing of MD tags

        Reference may be None -- if so, return 3 empty dictionaries
        """
        mismatches = {}
        # find read using flags; unknown read is neither R1 nor R2
        if self.reference != None:
            r1_mismatch = self.parse_mismatch(pysam.stats('-r', self.reference,
                                                          '-f', '64',
                                                          self.bam_path))
            r2_mismatch = self.parse_mismatch(pysam.stats('-r', self.reference,
                                                          '-f', '128',
                                                          self.bam_path))
            ur_mismatch = self.parse_mismatch(pysam.stats('-r', self.reference,
                                                          '-F', '192',
                                                          self.bam_path))
        else:
            r1_mismatch = {}
            r2_mismatch = {}
            ur_mismatch = {}
        mismatches['read 1 mismatch by cycle'] = r1_mismatch
        mismatches['read 2 mismatch by cycle'] = r2_mismatch
        mismatches['read ? mismatch by cycle'] = ur_mismatch
        return mismatches

    def fq_stats(self, rows):
        """
        Compute quality metrics from either FFQ or LFQ entries in samtools stats:
            - Mean quality by cycle
            - Quality histogram
        """
        meanByCyc = {}
        histogram = {}
        if len(rows) > 0:
            max_width = max([len(row) for row in rows])
            histogram = {q: 0 for q in range(max_width-2)}
            for row in rows:
                cycle = int(row[1])
                counts = [int(n) for n in row[2:]]
                total = 0
                count = 0
                for qscore in range(len(counts)):
                    total += counts[qscore]*qscore
                    count += counts[qscore]
                    histogram[qscore] += counts[qscore]
                meanByCyc[cycle] = round(float(total) / count, self.PRECISION) if count > 0 else 0
        return (meanByCyc, histogram)

    def mean_read_length(self, rows):
        """Process RL (read length), FRL (first RL) or LRL (last RL) rows for mean read length"""
        total = 0
        count = 0
        for row in rows:
            length = int(row[1])
            length_count = int(row[2])
            total += length * length_count
            count += length_count
        mean_rl = round(float(total) / count, self.PRECISION) if count > 0 else 0
        return mean_rl
        
    def misc_stats_metrics(self):
        """
        Process the output from 'samtools stats' to derive miscellaneous metrics
        """
        metrics = {}
        metrics['inserted bases'] = 0
        metrics['deleted bases'] = 0
        metrics['insert size histogram'] = {}
        reader = csv.reader(
            filter(lambda line: line!="" and line[0]!='#', re.split("\n", self.samtools_stats)),
            delimiter="\t"
        )
        for row in reader:
            if row[0] == 'ID':
                metrics['inserted bases'] += int(row[1]) * int(row[2])
                metrics['deleted bases'] += int(row[1]) * int(row[3])
            elif row[0] == 'IS':
                metrics['insert size histogram'][int(row[1])] = int(row[2])
            elif row[0] == 'SN':
                samtools_key = re.sub(':$', '', row[1])
                if samtools_key not in self.sn_key_map:
                    continue
                elif samtools_key in self.FLOAT_KEYS:
                    val = float(row[2])
                else:
                    val = int(row[2])
                metrics[self.sn_key_map[samtools_key]] = val
        metrics['paired end'] = metrics['paired reads'] > 0
        abnormal_count = self.count_mapped_abnormally_far(metrics['insert size histogram'])
        metrics['pairsMappedAbnormallyFar'] = abnormal_count
        return metrics
    
    def parse_mismatch(self, samtools_stats):
        """
        Input is the string returned by pysam.stats
        Parse the mismatches by cycle; return an empty dictionary if no data found
        """
        reader = csv.reader(
            filter(lambda line: line!="" and line[0]!='#', re.split("\n", samtools_stats)),
            delimiter="\t"
        )
        mismatch_by_cycle = {}
        # parse rows with the 'MPC' identifier for mismatch-per-cycle
        # column 1 is cycle; 2 is number of N's; 3 and subsequent are mismatches by quality
        empty = False
        for row in reader:
            if row[0] == 'MPC':
                cycle = int(row[1])
                mismatches = 0
                if self.n_as_mismatch: start = 2
                else: start = 3
                for m in row[start:]:
                    mismatches += int(m)
                mismatch_by_cycle[cycle] = mismatches
            elif row[0] == 'SN' and row[1] == 'sequences:' and int(row[2]) == 0:
                empty = True
        if empty:
            # special case -- no reads found (eg. no unknown reads)
            # MPC returns 0 mismatches for cycle 1, but we want an empty dictionary
            mismatch_by_cycle = {}
        return mismatch_by_cycle

    def read_length_histogram(self, rows):
        """Process RL (read length), FRL (first RL) or LRL (last RL) rows for read length histogram"""
        histogram = {}
        for row in rows:
            histogram[int(row[1])] = int(row[2])
        return histogram

    def read_length_and_quality_metrics(self):
        """
        Process the output from 'samtools stats' to derive read length and quality metrics
        """
        metrics = {}
        stored = {label: [] for label in ['FFQ', 'FRL', 'LFQ', 'LRL', 'RL']}
        reader = csv.reader(
            filter(lambda line: line!="" and line[0]!='#', re.split("\n", self.samtools_stats)),
            delimiter="\t"
        )
        for row in reader:
            if row[0] in stored:
                stored[row[0]].append(row)
        metrics['average read length'] = self.mean_read_length(stored['RL'])
        metrics['read 1 average length'] = self.mean_read_length(stored['FRL'])
        metrics['read 2 average length'] = self.mean_read_length(stored['LRL'])
        metrics['read 1 length histogram'] = self.read_length_histogram(stored['FRL'])
        metrics['read 2 length histogram'] = self.read_length_histogram(stored['LRL'])
        (ffq_mean_by_cycle, ffq_histogram) = self.fq_stats(stored['FFQ'])
        (lfq_mean_by_cycle, lfq_histogram) = self.fq_stats(stored['LFQ'])
        metrics['read 1 quality by cycle'] = ffq_mean_by_cycle
        metrics['read 1 quality histogram'] = ffq_histogram
        metrics['read 2 quality by cycle'] = lfq_mean_by_cycle
        metrics['read 2 quality histogram'] = lfq_histogram        
        return metrics

    def read_length_summary(self):
        summary = {
            self.READ_1_LENGTH_KEY: self.read_1_length,
            self.READ_2_LENGTH_KEY: self.read_2_length,
            self.MAX_READ_LENGTH_KEY: self.max_read_length,
        }
        return summary
    
class slow_metric_finder(base):

    """
    Find "slow" metric types which should be evaluated after downsampling (if any)

    Includes:
    - bedtools
    - custom iteration over BAM reads, eg. to process CIGAR strings
    """

    READ_1_INDEX = 0
    READ_2_INDEX = 1
    READ_UNKNOWN_INDEX = 2
    READ_NAMES =  ['1', '2', '?']

    # Relevant CIGAR operations
    CIGAR_OP_NAMES = {
        0: 'aligned',
        1: 'insertion',
        2: 'deletion',
        4: 'soft clip',
        5: 'hard clip',
    }
    # CIGAR op indices which increment the query cycle
    CONSUMES_QUERY = set([0,1,4,7,8])

    # metric field names
    HARD_CLIP_KEY = 'hard clip bases'
    SOFT_CLIP_KEY = 'soft clip bases'
    MISSING_MD_KEY = 'readsMissingMDtags'

    # fields for unknown read stats
    READ_COUNT_KEY = 'read count'
    LENGTH_TOTAL_KEY = 'length total'
    LENGTH_HISTOGRAM_KEY = 'length histogram'
    QUALITY_BY_CYCLE_KEY = 'quality by cycle'
    TOTAL_BY_CYCLE_KEY = 'total by cycle'
    QUALITY_HISTOGRAM_KEY = 'quality histogram'

    def __init__(self, bam_path, target_path, read_lengths):
        self.bam_path = bam_path
        self.target_path = target_path
        self.read_lengths = read_lengths
        self.metrics = self.evaluate_all_metrics()

    def evaluate_all_metrics(self):
        metrics = {}
        metric_subsets = [
            self.evaluate_bedtools_metrics(),
            self.evaluate_custom_metrics()
        ]
        for metric_subset in metric_subsets:
            for key in metric_subset.keys():
                metrics[key] = metric_subset[key]
        return metrics

    def evaluate_bedtools_metrics(self):
        metrics = {}
        bamBedTool = pybedtools.BedTool(self.bam_path)
        targetBedTool = pybedtools.BedTool(self.target_path)
        metrics['number of targets'] = targetBedTool.count()
        metrics['total target size'] = sum(len(f) for f in targetBedTool.features())
        metrics['reads on target'] = len(bamBedTool.intersect(self.target_path))
        # TODO add bedtools coverage metrics?
        #coverage = targetBedTool.coverage(self.bam_path)
        #print(coverage)
        return metrics

    def evaluate_custom_metrics(self):
        [metrics, ur_stats, start_points] = self.process_bam_file()
        metrics['reads per start point'] = self.evaluate_reads_per_start_point(start_points)
        ur_count = ur_stats[self.READ_COUNT_KEY]
        if ur_count > 0:
            total = float(ur_stats[self.LENGTH_TOTAL_KEY])
            metrics['read ? average length'] = round(total/ur_count, self.PRECISION)
        else:
            metrics['read ? average length'] = None
        metrics['read ? length histogram'] = ur_stats[self.LENGTH_HISTOGRAM_KEY]
        ur_quality_by_cycle = ur_stats[self.QUALITY_BY_CYCLE_KEY]
        ur_total_by_cycle = ur_stats[self.TOTAL_BY_CYCLE_KEY]
        for cycle in ur_quality_by_cycle.keys():
            quality = ur_quality_by_cycle[cycle]
            total = ur_total_by_cycle[cycle]
            q = round(float(quality)/total, self.PRECISION) if total > 0 else 0
            ur_quality_by_cycle[cycle] = q
        metrics['read ? quality by cycle'] = ur_quality_by_cycle
        metrics['read ? quality histogram'] = ur_stats[self.QUALITY_HISTOGRAM_KEY]
        return metrics

    def evaluate_reads_per_start_point(self, start_points):
        """
        Find reads per start point, defined as (unique reads)/(unique start points)
        """
        reads_per_sp = None
        # count the reads, excluding secondary alignments (but including unmapped reads)
        unique_reads = int(pysam.view('-c', '-F', '256', self.bam_path).strip())
        if start_points > 0:
            reads_per_sp = round(float(unique_reads)/start_points, self.FINE_PRECISION)
        else:
            reads_per_sp = 0.0
        return reads_per_sp

    def initialize_bam_metrics(self):
        metrics = {
            self.HARD_CLIP_KEY: 0,
            self.SOFT_CLIP_KEY: 0,
            self.MISSING_MD_KEY: 0,
        }
        read_length_keys = [
            self.READ_1_LENGTH_KEY,
            self.READ_2_LENGTH_KEY,
            self.MAX_READ_LENGTH_KEY,
        ]
        for op_name in self.CIGAR_OP_NAMES.values():
            for i in range(len(self.READ_NAMES)):
                key = 'read %s %s by cycle' % (self.READ_NAMES[i], op_name)
                read_length = self.read_lengths[read_length_keys[i]]
                if read_length == 0:
                    metrics[key] = {} # placeholder
                else:
                    metrics[key] = {j:0 for j in range(1, read_length+1) }
        return metrics

    def initialize_unknown_read_stats(self):
        max_read_length = self.read_lengths[self.MAX_READ_LENGTH_KEY]
        stats = {
            self.READ_COUNT_KEY: 0,
            self.LENGTH_TOTAL_KEY: 0,
            self.LENGTH_HISTOGRAM_KEY: {},
            self.QUALITY_BY_CYCLE_KEY: {i : 0 for i in range(1, max_read_length+1)},
            self.TOTAL_BY_CYCLE_KEY: {i : 0 for i in range(1, max_read_length+1)},
            self.QUALITY_HISTOGRAM_KEY: {}
        }
        return stats

    def process_bam_file(self):
        """
        Iterate through the BAM file and process:
        - CIGAR strings
        - Missing MD tags
        - Hard clip counts
        - Unknown read stats (corresponding stats for R1/R2 are in fast_metric_finder)

        Data will be further processed to get metrics for export in JSON
        """
        metrics = self.initialize_bam_metrics()
        ur_stats = self.initialize_unknown_read_stats()
        start_point_set = set()
        for read in pysam.AlignmentFile(self.bam_path, 'rb').fetch(until_eof=True):
            read_index = None
            if read.is_read1: read_index = self.READ_1_INDEX
            elif read.is_read2: read_index = self.READ_2_INDEX
            else: read_index = self.READ_UNKNOWN_INDEX
            start_point_set = self.update_start_point_set(start_point_set, read)
            metrics = self.update_metrics(metrics, read, read_index)
            if read_index == self.READ_UNKNOWN_INDEX:
               ur_stats = self.update_ur_stats(ur_stats, read)
        start_points = len(start_point_set)
        return (metrics, ur_stats, start_points)

    def update_metrics(self, metrics, read, read_index):
        """ Update the metrics dictionary for a pysam 'read' object """
        if not read.has_tag('MD'):
            metrics[self.MISSING_MD_KEY] += 1
        if read.query_length == 0: # all bases are hard clipped
            metrics[self.HARD_CLIP_KEY] += read.infer_read_length()
            return metrics
        cycle = 1
        if read.cigartuples != None:
            if read.is_reverse: cigar_list = reversed(read.cigartuples)
            else: cigar_list = read.cigartuples
            for (op, length) in cigar_list:
                if op in self.CIGAR_OP_NAMES:
                    if op == 4: metrics['soft clip bases'] += length
                    elif op == 5: metrics['hard clip bases'] += length
                    for i in range(length):
                        key = 'read %s %s by cycle' % (self.READ_NAMES[read_index],
                                                       self.CIGAR_OP_NAMES[op])
                        metrics[key][cycle] += 1
                        if op in self.CONSUMES_QUERY: cycle += 1
                elif op in self.CONSUMES_QUERY:
                    cycle += length
        return metrics

    def update_start_point_set(self, start_point_set, read):
        """ Update the start point set for a pysam 'read' object """
        if not read.is_unmapped:
            start_point_set.add((read.reference_name, read.reference_start))
        return start_point_set

    def update_ur_stats(self, ur_stats, read):
        """ Update the unknown-read stats for a pysam 'read' object """
        ur_stats[self.READ_COUNT_KEY] += 1
        ur_len = read.query_length
        ur_stats[self.LENGTH_TOTAL_KEY] += ur_len
        if ur_len in ur_stats[self.LENGTH_HISTOGRAM_KEY]:
            ur_stats[self.LENGTH_HISTOGRAM_KEY][ur_len] += 1
        else:
            ur_stats[self.LENGTH_HISTOGRAM_KEY][ur_len] += 1
        for i in range(read.query_length):
            q = read.query_qualities[i]
            ur_stats[self.QUALITY_BY_CYCLE_KEY][i+1] += q
            ur_stats[self.TOTAL_BY_CYCLE_KEY][i+1] += 1
            if q in ur_stats[self.QUALITY_HISTOGRAM_KEY]:
                ur_stats[self.QUALITY_HISTOGRAM_KEY][q] += 1
            else:
                ur_stats[self.QUALITY_HISTOGRAM_KEY][q] = 1
        return ur_stats<|MERGE_RESOLUTION|>--- conflicted
+++ resolved
@@ -79,11 +79,7 @@
         self.sample_rate = config[self.CONFIG_KEY_SAMPLE_RATE]
         self.skip_below_mapq = config[self.CONFIG_KEY_SKIP_BELOW_MAPQ]
         self.target_path = config[self.CONFIG_KEY_TARGET]
-<<<<<<< HEAD
-        self.verbose = config[self.CONFIG_KEY_VERBOSE]
         self.workflow_version = config[self.CONFIG_KEY_WORKFLOW_VERSION]
-=======
->>>>>>> dfa24672
         # define other instance variables
         self.fast_metrics = None
         self.package_version = self.read_package_version()
@@ -310,9 +306,13 @@
         ])
         found = set(config.keys())
         if not expected == found:
+            not_found_set = expected - found
+            not_found = not_found_set if len(not_found_set) > 0 else None
+            not_expected_set = found - expected
+            not_expected = not_expected_set if len(not_expected_set) > 0 else None
             msg = "Config fields are not valid\n"
-            msg = msg+"Fields expected and not found: "+str(expected - found)+"\n"
-            msg = msg+"Fields found and not expected: "+str(found - expected)+"\n"
+            msg = msg+"Fields expected and not found: "+str(not_found)+"\n"
+            msg = msg+"Fields found and not expected: "+str(not_expected)+"\n"
             raise ValueError(msg)
 
 class fast_metric_finder(base):
