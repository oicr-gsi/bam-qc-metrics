--- conflicted
+++ resolved
@@ -35,33 +35,11 @@
             self.reference = None
         self.n_as_mismatch = False
         self.verbose = False
-        self.version = "TEST"
+        self.workflow_version = "TEST"
         self.maxDiff = None # uncomment to show the (very long) full output diff
 
-<<<<<<< HEAD
-    def test_default_analysis(self):
-        config =  {
-            "bam": self.bam_path,
-            "target": self.target_path,
-            "insert max": self.insert_max,
-            "metadata": self.metadata_path,
-            "mark duplicates": self.markdup_path,
-            "n as mismatch": self.n_as_mismatch,
-            "skip below mapq": self.quality,
-            "reference": self.reference,
-            "sample rate": None,
-            "temp dir": self.tmpdir,
-            "verbose": self.verbose,
-            "workflow version": self.version
-        }
-        qc = bam_qc(config)
-        out_path = os.path.join(self.tmpdir, 'out.json')
-        qc.write_output(out_path)
-        self.assertTrue(os.path.exists(out_path))
-=======
     def assert_default_output_ok(self, out_path):
         # default analysis parameters -- use for basic class and script tests
->>>>>>> dfa24672
         with (open(out_path)) as f: output = json.loads(f.read())
         # do individual sanity checks on some variables
         # helps validate results if expected output JSON file has been changed
@@ -98,7 +76,8 @@
             bam_qc.CONFIG_KEY_REFERENCE: self.reference,
             bam_qc.CONFIG_KEY_SAMPLE_RATE: None,
             bam_qc.CONFIG_KEY_TEMP_DIR: self.tmpdir,
-            bam_qc.CONFIG_KEY_VERBOSE: self.verbose
+            bam_qc.CONFIG_KEY_VERBOSE: self.verbose,
+            bam_qc.CONFIG_KEY_WORKFLOW_VERSION: self.workflow_version
         }
         qc = bam_qc(config)
         out_path = os.path.join(self.tmpdir, 'out.json')
@@ -109,20 +88,6 @@
     def test_downsampled_analysis(self):
         sample_rate = 10
         config =  {
-<<<<<<< HEAD
-            "bam": self.bam_path,
-            "target": self.target_path,
-            "insert max": self.insert_max,
-            "metadata": self.metadata_path,
-            "mark duplicates": self.markdup_path,
-            "n as mismatch": self.n_as_mismatch,
-            "skip below mapq": self.quality,
-            "reference": self.reference,
-            "sample rate": 10,
-            "temp dir": self.tmpdir,
-            "verbose": self.verbose,
-            "workflow version": self.version
-=======
             bam_qc.CONFIG_KEY_BAM: self.bam_path,
             bam_qc.CONFIG_KEY_TARGET: self.target_path,
             bam_qc.CONFIG_KEY_INSERT_MAX: self.insert_max,
@@ -133,8 +98,8 @@
             bam_qc.CONFIG_KEY_REFERENCE: self.reference,
             bam_qc.CONFIG_KEY_SAMPLE_RATE: sample_rate,
             bam_qc.CONFIG_KEY_TEMP_DIR: self.tmpdir,
-            bam_qc.CONFIG_KEY_VERBOSE: self.verbose
->>>>>>> dfa24672
+            bam_qc.CONFIG_KEY_VERBOSE: self.verbose,
+            bam_qc.CONFIG_KEY_WORKFLOW_VERSION: self.workflow_version
         }
         qc = bam_qc(config)
         out_path = os.path.join(self.tmpdir, 'out_downsampled.json')
@@ -170,20 +135,6 @@
         # - ESTIMATED_LIBRARY_SIZE in mark duplicates text
         # - FFQ/LFQ in samtools stats
         config =  {
-<<<<<<< HEAD
-            "bam": self.bam_path,
-            "target": self.target_path,
-            "insert max": self.insert_max,
-            "metadata": self.metadata_path,
-            "mark duplicates": self.markdup_path,
-            "n as mismatch": self.n_as_mismatch,
-            "skip below mapq": self.quality,
-            "reference": self.reference,
-            "sample rate": None,
-            "temp dir": self.tmpdir,
-            "verbose": self.verbose,
-            "workflow version": self.version
-=======
             bam_qc.CONFIG_KEY_BAM: self.bam_path,
             bam_qc.CONFIG_KEY_TARGET: self.target_path,
             bam_qc.CONFIG_KEY_INSERT_MAX: self.insert_max,
@@ -194,8 +145,8 @@
             bam_qc.CONFIG_KEY_REFERENCE: self.reference,
             bam_qc.CONFIG_KEY_SAMPLE_RATE: None,
             bam_qc.CONFIG_KEY_TEMP_DIR: self.tmpdir,
-            bam_qc.CONFIG_KEY_VERBOSE: self.verbose
->>>>>>> dfa24672
+            bam_qc.CONFIG_KEY_VERBOSE: self.verbose,
+            bam_qc.CONFIG_KEY_WORKFLOW_VERSION: self.workflow_version
         }
         qc = bam_qc(config)
         # for low-coverage runs, ESTIMATED_LIBRARY_SIZE value is missing from mark duplicates text
@@ -238,6 +189,7 @@
             '--skip-below-mapq', str(self.quality),
             '--reference', self.reference,
             '--temp-dir', self.tmpdir,
+            '--workflow-version', self.workflow_version
         ]
         if self.n_as_mismatch:
             args.append('--n-as-mismatch')
@@ -246,9 +198,9 @@
         result = subprocess.run(args)
         try:
             result.check_returncode()
-        except CalledProcessError:
-            print("STANDARD OUTPUT: ", result.stdout, file=sys.stderr)
-            print("STANDARD ERROR: ", result.stderr, file=sys.stderr)
+        except subprocess.CalledProcessError:
+            print("STANDARD OUTPUT:", result.stdout, file=sys.stderr)
+            print("STANDARD ERROR:", result.stderr, file=sys.stderr)
             raise
         self.assert_default_output_ok(out_path)
         
