--- conflicted
+++ resolved
@@ -60,13 +60,8 @@
         # helps validate results if expected output JSON file has been changed
         expected_variables = {
             "inserted bases": 315,
-<<<<<<< HEAD
-            "reads per start point": 1.0, # downsampled
-            "readsMissingMDtags": 8002, # downsampled
-=======
             "reads per start point": 1.002, # downsampled
             "readsMissingMDtags": 7874, # downsampled
->>>>>>> 2fd2d919
             "sample rate": 10,
             "total reads": 80020,
             "total target size": 527189,
@@ -83,11 +78,7 @@
         # - ESTIMATED_LIBRARY_SIZE in mark duplicates text
         # - FFQ/LFQ in samtools stats
         qc = bam_qc(self.bam_path, self.target_path, self.insert_max, self.metadata_path,
-<<<<<<< HEAD
-                    self.markdup_path_low_cover, self.quality)
-=======
                     self.markdup_path_low_cover, self.quality, tmpdir=self.tmpdir, verbose=False)
->>>>>>> 2fd2d919
         # for low-coverage runs, ESTIMATED_LIBRARY_SIZE value is missing from mark duplicates text
         # test input file also has variant '## METRICS CLASS ...' line
         metrics_found = qc.read_mark_duplicates_metrics(self.markdup_path_low_cover)
